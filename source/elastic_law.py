--- conflicted
+++ resolved
@@ -32,6 +32,7 @@
     """
     Class to simulate linear elasticity with Hookes law.
     """
+
     def __init__(self):
         super().__init__()
         self.linearity_type = "Linear"
@@ -95,6 +96,7 @@
     """
     Class to simulate nonlinear elasticity with Saint Vernant-Kirchhoff law.
     """
+
     def __init__(self):
         super().__init__()
         self.linearity_type = "Nonlinear"
@@ -172,16 +174,12 @@
     Class to simulate nonlinear elasticity with Neo-Hooke law,
     see Holzapfel p. 247.
     """
+
     def __init__(self):
         super().__init__()
         self.linearity_type = "Nonlinear"
-<<<<<<< HEAD
-        self.name = "NeoHooke"
-
-=======
         self.name = "Neo-Hooke"
-        
->>>>>>> 65f4be4f
+
     def dw_int(self, u, v):
         """
         Construct internal energy.
