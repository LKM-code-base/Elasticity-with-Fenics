#!/usr/bin/env python3
# -*- coding: utf-8 -*-
import os
from os import path
from math import isfinite, nan
import dolfin as dlfn
from auxiliary_methods import compute_elasticity_coefficients
from auxiliary_methods import ElasticModuli
from elastic_solver import ElasticitySolver
from elastic_law import ElasticLaw


class ProblemBase:
    _suffix = ".xdmf"

    def __init__(self, elastic_law, main_dir=None):
        # set elastic law
        assert isinstance(elastic_law, ElasticLaw)
        self._elastic_law = elastic_law

        # set write and read directory
        if main_dir is None:
            self._main_dir = os.getcwd()
        else:
            assert isinstance(main_dir, str)
            assert path.exist(main_dir)
            self._main_dir = main_dir

        assert hasattr(self._elastic_law, "linearity_type")
        assert hasattr(self._elastic_law, "name")

        self._results_dir = path.join(self._main_dir, f"results/{self._elastic_law.linearity_type}/{self._elastic_law.compressiblity_type}/{self._elastic_law.name}")

    def _add_to_field_output(self, field):
        """
        Add the field to a list containing additional fields which are written
        to the xdmf file.
        """
        if not hasattr(self, "_additional_field_output"):
            self._additional_field_output = []
        if isinstance(field, (tuple, list)):
            self._additional_field_output = [*self._additional_field_output, *field]
        else:
            self._additional_field_output.append(field)

    def _compute_stress_tensor(self):  # pragma: no cover
        """
        Returns the stress tensor.
        """
        raise NotImplementedError("You are calling a purely virtual method.")

    def _compute_pressure(self):  # pragma: no cover
        """
        Returns the pressure.
        """
        raise NotImplementedError("You are calling a purely virtual method.")

    def _compute_strain_tensor(self):  # pragma: no cover
        """
        Returns the strain tensor.
        """
        raise NotImplementedError("You are calling a purely virtual method.")

    def _compute_equiv_stresses(self):
        """
        Returns the equivalent stresses.
        """
        raise NotImplementedError("You are calling a purely virtual method.")

    def _get_boundary_conditions_map(self, field="displacement"):
        """
        Returns a mapping relating the type of the boundary condition to the
        boundary identifiers where it is is applied.
        """
        assert hasattr(self, "_bcs")

        bc_map = {}
        bcs = self._bcs[field]

        for bc_type, bc_bndry_id, _ in bcs:
            if bc_type in bc_map:
                tmp = list(bc_map[bc_type])
                tmp.append(bc_bndry_id)
                bc_map[bc_type] = tuple(tmp)
            else:
                bc_map[bc_type] = (bc_bndry_id, )

        return bc_map

    def _get_filename(self):  # pragma: no cover
        """
        Purely virtual method for setting the filename.
        """
        raise NotImplementedError("You are calling a purely virtual method.")

    def _get_solver(self):  # pragma: no cover
        """
        Purely virtual method for getting the solver of the problem.
        """
        raise NotImplementedError("You are calling a purely virtual method.")

    def _write_xdmf_file(self, current_time=0.0):
        """
        Write the output to an xdmf file. The solution and additional fields
        are output to the file.
        """
        assert isinstance(current_time, float)

        # get filename
        fname = self._get_filename()
        assert fname.endswith(".xdmf")

        # create results directory
        assert hasattr(self, "_results_dir")
        if not path.exists(self._results_dir):
            os.makedirs(self._results_dir)

        # get solution
        solver = self._get_solver()
        solution = solver.solution

        # serialize
        with dlfn.XDMFFile(fname) as results_file:
            results_file.parameters["flush_output"] = True
            results_file.parameters["functions_share_mesh"] = True

            sub_space_association = solver.sub_space_association
            if len(sub_space_association) > 1:
                solution_components = solution.split()
                for index, name in solver.sub_space_association.items():
                    solution_components[index].rename(name, "")
                    results_file.write(solution_components[index], current_time)

            else:
                solution.rename(sub_space_association[0], "")
                results_file.write(solution, current_time)

            if hasattr(self, "_additional_field_output"):
                for field in self._additional_field_output:
                    results_file.write(field, current_time)

    def postprocess_solution(self):  # pragma: no cover
        """
        Virtual method for additional post-processing.
        """
        pass

    def setup_mesh(self):  # pragma: no cover
        """
        Purely virtual method for setting up the mesh of the problem.
        """
        raise NotImplementedError("You are calling a purely virtual method.")

    def set_boundary_conditions(self):  # pragma: no cover
        """
        Purely virtual method for specifying the boundary conditions of the
        problem.
        """
        raise NotImplementedError("You are calling a purely virtual method.")

    def set_body_force(self):  # pragma: no cover
        """
        Virtual method for specifying the body force of the problem.
        """
        pass

    def solve_problem(self):  # pragma: no cover
        """
        Purely virtual method for solving the problem.
        """
        raise NotImplementedError("You are calling a purely virtual method.")

    @property
    def space_dim(self):
        assert hasattr(self, "_space_dim")
        return self._space_dim


class ElasticProblem(ProblemBase):
    """
    Class to simulate a compressible or incompressible elastic problem using the
    `ElasticitySolver`.

    Parameters
    ----------
    elastic_law: ElasticLaw
        Underlying elastic law.
    main_dir: str (optional)
        Directory to save the results.
    tol: float (optional)
        Final tolerance.
    maxiter: int (optional)
        Maximum number of iterations in total.
    """

    def __init__(self, elastic_law, main_dir=None, tol=1e-10, maxiter=50, polynomial_degree=1):
        """
        Constructor of the class.
        """
        super().__init__(elastic_law, main_dir)

        # input check
        assert isinstance(maxiter, int) and maxiter > 0
        assert isinstance(tol, float) and tol > 0.0
        assert isinstance(polynomial_degree, int) and polynomial_degree >= 0

        # set numerical tolerances
        self._tol = tol
        self._maxiter = maxiter
        # set polynomial degree
        self._polynomial_degree = polynomial_degree

    def _compute_stress_tensor(self):
        """
        Returns the stress tensor.
        """
        assert hasattr(self, "_C")
        solver = self._get_solver()

        assert hasattr(self, "_elastic_law")
        if self._elastic_law.compressiblity_type == "Compressible":
            # displacement vector
            displacement = solver.solution

            # compute cauchy stress
            stress = self._elastic_law.cauchy_stress(displacement)
        elif self._elastic_law.compressiblity_type == "Incompressible":
            # displacement vector and Langrange multiplier p
            displacement, p = solver.solution.split(True)
            # compute cauchy stress
<<<<<<< HEAD
            stress = self._elastic_law.cauchy_stress(displacement, pressure)
=======
            stress = self._elastic_law.postprocess_cauchy_stress(displacement, p)
>>>>>>> 461d9864

        # create function space
        family = displacement.ufl_function_space().ufl_element().family()
        assert family == "Lagrange"
        degree = displacement.ufl_function_space().ufl_element().degree()
        assert degree >= 0
        cell = self._mesh.ufl_cell()
        elemSigma = dlfn.TensorElement("DG", cell, degree - 1,
                                       shape=(self._space_dim, self._space_dim),
                                       symmetry=True)
        Sh = dlfn.FunctionSpace(self._mesh, elemSigma)

        # project
        sigma = dlfn.project(stress, Sh)
        sigma.rename("sigma", "")

        return sigma

    def _compute_volume_ratio(self):
        """
        Returns the volume ratio J.
        """
        assert hasattr(self, "_C")
        solver = self._get_solver()

        assert hasattr(self, "_elastic_law")

        if self._elastic_law.compressiblity_type == "Compressible":
            # displacement vector
            displacement = solver.solution

        elif self._elastic_law.compressiblity_type == "Incompressible":
            # displacement vector and Lagrange multiplier
            displacement, p = solver.solution.split(True)

        # compute volume ratio
        J = dlfn.det(dlfn.Identity(self._space_dim) + dlfn.grad(displacement))

        # create function space
        family = displacement.ufl_function_space().ufl_element().family()
        assert family == "Lagrange"
        degree = displacement.ufl_function_space().ufl_element().degree()
        assert degree >= 0
        cell = self._mesh.ufl_cell()
        elemJ = dlfn.FiniteElement("DG", cell, degree - 1)

        Sh = dlfn.FunctionSpace(self._mesh, elemJ)

        # project
        J = dlfn.project(J, Sh)
        J.rename("J", "")

        return J

    def _compute_pressure(self):
        """
        Returns the pressure.
        """
        assert hasattr(self, "_elastic_law")

        sigma = self._compute_stress_tensor()
        pressure = 1. / self._space_dim * dlfn.tr(sigma)

        solver = self._get_solver()
        if self._elastic_law.compressiblity_type == "Compressible":
            # displacement vector
            displacement = solver.solution

        elif self._elastic_law.compressiblity_type == "Incompressible":
            # displacement vector and Lagrange multiplier p
            displacement, p = solver.solution.split(True)

        # create function space
        family = displacement.ufl_function_space().ufl_element().family()
        assert family == "Lagrange"
        degree = displacement.ufl_function_space().ufl_element().degree()
        assert degree >= 0
        cell = self._mesh.ufl_cell()
        elemP = dlfn.FiniteElement("DG", cell, degree - 1)

        Ph = dlfn.FunctionSpace(self._mesh, elemP)

        # project
        pressure = dlfn.project(pressure, Ph)
        pressure.rename("pressure", "")

        return pressure

    def _compute_equiv_stresses(self):
        """
        Returns the equivalent stresses.
        """
        assert hasattr(self, "_elastic_law")

        sigma = self._compute_stress_tensor()
        Identity = dlfn.Identity(self._space_dim)

        sigma_sph = 1. / self._space_dim * dlfn.tr(sigma) * Identity
        sigma_dev = sigma - sigma_sph

        sigma_euc = dlfn.sqrt(dlfn.inner(sigma, sigma))
        sigma_sph_euc = dlfn.sqrt(dlfn.inner(sigma_sph, sigma_sph))
        sigma_dev_euc = dlfn.sqrt(dlfn.inner(sigma_dev, sigma_dev))

        solver = self._get_solver()
        if self._elastic_law.compressiblity_type == "Compressible":
            # displacement vector
            displacement = solver.solution

        elif self._elastic_law.compressiblity_type == "Incompressible":
            # displacement vector and Lagrange multiplier p
            displacement, p = solver.solution.split(True)

        # create function space
        family = displacement.ufl_function_space().ufl_element().family()
        assert family == "Lagrange"
        degree = displacement.ufl_function_space().ufl_element().degree()
        assert degree >= 0
        cell = self._mesh.ufl_cell()
        elemP = dlfn.FiniteElement("DG", cell, degree - 1)

        Ph = dlfn.FunctionSpace(self._mesh, elemP)

        # project
        sigma_euc = dlfn.project(sigma_euc, Ph)
        sigma_euc.rename("sigma_euc", "")

        sigma_sph_euc = dlfn.project(sigma_sph_euc, Ph)
        sigma_sph_euc.rename("sigma_sph_euc", "")

        sigma_dev_euc = dlfn.project(sigma_dev_euc, Ph)
        sigma_dev_euc.rename("sigma_dev_euc", "")

        return sigma_euc, sigma_sph_euc, sigma_dev_euc

    def _get_filename(self):
        """
        Class method returning a filename.
        """
        # input check
        assert hasattr(self, "_problem_name")
        problem_name = self._problem_name

        fname = problem_name
        fname += self._suffix

        return path.join(self._results_dir, fname)

    def set_parameters(self, **kwargs):
        """
        Sets up the parameters of the model by creating or modifying class
        objects.
        """
        if "C" in kwargs.keys():
            # 1st dimensionless coefficient
            C = kwargs["C"]
            assert isinstance(C, float)
            assert isfinite(C)
            assert C > 0.0
            self._C = C
            # 2nd dimensionless coefficient
            if "D" in kwargs.keys():
                D = kwargs["D"]
                assert isinstance(D, float)
                assert isfinite(D)
                assert D > 0.0
                self._D = D

        else:
            # extract elastic moduli
            cleaned_kwargs = kwargs.copy()
            if "lref" in cleaned_kwargs.keys():
                cleaned_kwargs.pop("lref")
            if "bref" in cleaned_kwargs.keys():
                cleaned_kwargs.pop("bref")
            elastic_moduli = compute_elasticity_coefficients(self._elastic_law.compressiblity_type, **cleaned_kwargs)
            if self._elastic_law.compressiblity_type == "Compressible":
                lmbda = elastic_moduli[ElasticModuli.FirstLameParameter]
            mu = elastic_moduli[ElasticModuli.ShearModulus]
            # 1st dimensionless coefficient
            if self._elastic_law.compressiblity_type == "Compressible":
                self._C = lmbda / mu
            elif self._elastic_law.compressiblity_type == "Incompressible":
                self._C = 1.0 # This is a dummy variable

            # 2nd optional dimensionless coefficient
            if "lref" in kwargs.keys() and "bref" in kwargs.keys():
                # reference length
                lref = kwargs["lref"]
                assert isinstance(lref, float)
                assert isfinite(lref)
                assert lref > 0.0
                # reference value for the body force density
                bref = kwargs["bref"]
                assert isinstance(bref, float)
                assert isfinite(bref)
                assert bref > 0.0
                # 2nd optional dimensionless coefficient
                self._D = bref * lref / mu

            else:
                self._D = None

    def write_boundary_markers(self):
        """
        Write the boundary markers specified by the MeshFunction
        `_boundary_markers` to a pvd-file.
        """
        assert hasattr(self, "_boundary_markers")
        assert hasattr(self, "_problem_name")

        # create results directory
        assert hasattr(self, "_results_dir")
        if not path.exists(self._results_dir):
            os.makedirs(self._results_dir)

        problem_name = self._problem_name
        suffix = ".pvd"
        fname = problem_name + "_BoundaryMarkers"
        fname += suffix
        fname = path.join(self._results_dir, fname)

        dlfn.File(fname) << self._boundary_markers

    def _get_solver(self):
        assert hasattr(self, "_elastic_solver")
        return self._elastic_solver

    def set_solver(self):
        assert hasattr(self, "_mesh")
        assert hasattr(self, "_boundary_markers")
        assert hasattr(self, "_elastic_law")
        assert hasattr(self, "_polynomial_degree")
        self._elastic_solver = \
                ElasticitySolver(self._mesh, self._boundary_markers, self._elastic_law, polynomial_degree=self._polynomial_degree)

    def solve_problem(self):
        """
        Solve the stationary problem.
        """
        # setup mesh
        self.setup_mesh()
        assert self._mesh is not None
        self._space_dim = self._mesh.geometry().dim()
        self._n_cells = self._mesh.num_cells()

        # setup boundary conditions
        self.set_boundary_conditions()

        # setup body force
        self.set_body_force()

        # setup parameters
        if not hasattr(self, "_C"):
            self.set_parameters()

        # create solver object
        if not hasattr(self, "_elastic_solver"):
            self.set_solver()

        # pass boundary conditions
        self._get_solver().set_boundary_conditions(self._bcs)

        # pass dimensionless numbers
        if hasattr(self, "_D"):
            self._get_solver().set_dimensionless_numbers(self._C, self._D)
        else:
            self._get_solver().set_dimensionless_numbers(self._C)

        # pass body force
        if hasattr(self, "_body_force"):
            self._get_solver().set_body_force(self._body_force)

        # solve problem
        if self._D is not None:
            dlfn.info("Solving problem with C = {0:.2f} and "
                      "D = {1:0.2f}".format(self._C, self._D))
        else:
            dlfn.info("Solving problem with C = {0:.2f}".format(self._C))
        self._get_solver().solve()

        # postprocess solution
        self.postprocess_solution()

        # write XDMF-files
        self._write_xdmf_file()<|MERGE_RESOLUTION|>--- conflicted
+++ resolved
@@ -228,11 +228,7 @@
             # displacement vector and Langrange multiplier p
             displacement, p = solver.solution.split(True)
             # compute cauchy stress
-<<<<<<< HEAD
-            stress = self._elastic_law.cauchy_stress(displacement, pressure)
-=======
-            stress = self._elastic_law.postprocess_cauchy_stress(displacement, p)
->>>>>>> 461d9864
+            stress = self._elastic_law.cauchy_stress(displacement, p)
 
         # create function space
         family = displacement.ufl_function_space().ufl_element().family()
